--- conflicted
+++ resolved
@@ -15,11 +15,7 @@
     "type-check": "tsc --noEmit",
     "format": "prettier --write .",
     "format:check": "prettier --check .",
-<<<<<<< HEAD
-    "prepare": "cd ../.. && test -d .git && husky install || exit 0",
-=======
     "prepare": "sh -c 'if [ -d .git ]; then husky install; else echo \"skip husky (no .git)\"; fi'",
->>>>>>> c35823cd
     "eomm-sync": "node src/scripts/eomm-sync.mjs",
     "citation-hygiene": "bash src/scripts/citation-hygiene.sh",
     "hmac:note": "node scripts/hmacNote.mjs",
